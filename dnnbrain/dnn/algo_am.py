import torch
import copy
import numpy as np

from torch.optim import Adam, Adamax, SGD, Adagrad,Adadelta
from abc import ABC, abstractmethod
from torch.autograd import Variable
from PIL import Image
import matplotlib.pyplot as plt

class Algorithm(ABC):
    """ 
    An Abstract Base Classes class to define interface for dnn algorithm 
    """
    def __init__(self, dnn, layer=None, channel=None):
        self.dnn = dnn
        self.layer = layer
        self.channel = channel
        
    def set_layer(self, layer, channel):
        self.layer = layer
        self.channel = channel


class SynthesisImage(Algorithm):
    """ 
    An Abstract Base Classes class to generate a synthetic image 
    that maximally activates a neuron
    """
    def __init__(self, dnn, layer=None, channel=None):
        """
        Parameter:
        ---------
        dnn[DNN]: dnnbrain's DNN object
        """
        super(SynthesisImage, self).__init__(dnn, layer, channel)
        self.dnn.eval()
        self.activation = None
        self.n_iter = None

<<<<<<< HEAD
        #prepare for save path
        self.im_path = None

        # prepare for drawing learning curves
        self.loss = [] # total loss
        self.activ = [] # - activation
        self.regular = [] # regularization
    def set(self, layer, channel, im_path):
=======
    def set_layer(self, layer, channel):
        self.layer = layer
        self.channel = channel
        
    def set_params(self, n_iter=31):
>>>>>>> 773f6a45
        """
        Set the target

        Parameters:
        ----------
        layer[str]: layer name
        channel[int]: channel number
        """
<<<<<<< HEAD
        self.layer = layer
        self.channel = channel
        self.im_path = im_path

    def set_n_iter(self, n_iter=31):
        """
        Set the number of iteration

        Parameter:
        ---------
        n_iter[int]: the number of iteration
        """
=======
>>>>>>> 773f6a45
        self.n_iter = n_iter
        
    def register_hooks(self):
        """
        Define register hook and register them to specific layer and channel.
        """
        def forward_hook(module, feat_in, feat_out):
            self.activation = feat_out[0, self.channel]
            # print("feat_out[0, self.channel] = ",feat_out[0, self.channel])
        # register forward hook to the target layer
        module = self.dnn.layer2module(self.layer)
        module.register_forward_hook(forward_hook)

    def format_np_output(self,np_arr):
        """
            This is a (kind of) bandaid fix to streamline saving procedure.
            It converts all the outputs to the same format which is 3xWxH
            with using sucecssive if clauses.
        Args:
            im_as_arr (Numpy array): Matrix of shape 1xWxH or WxH or 3xWxH
        """
        # Phase/Case 1: The np arr only has 2 dimensions
        # Result: Add a dimension at the beginning
        if len(np_arr.shape) == 2:
            np_arr = np.expand_dims(np_arr, axis=0)
        # Phase/Case 2: Np arr has only 1 channel (assuming first dim is channel)
        # Result: Repeat first channel and convert 1xWxH to 3xWxH
        if np_arr.shape[0] == 1:
            np_arr = np.repeat(np_arr, 3, axis=0)
        # Phase/Case 3: Np arr is of shape 3xWxH
        # Result: Convert it to WxHx3 in order to make it saveable by PIL
        if np_arr.shape[0] == 3:
            np_arr = np_arr.transpose(1, 2, 0)
        # Phase/Case 4: NP arr is normalized between 0-1
        # Result: Multiply with 255 and change type to make it saveable by PIL
        if np.max(np_arr) <= 1:
            np_arr = (np_arr * 255).astype(np.uint8)
        return np_arr

    def preprocess_image(self,pil_im, resize_im=True):
        """
            Processes image for CNNs

        Args:
            PIL_img (PIL_img): Image to process
            resize_im (bool): Resize to 224 or not
        returns:
            im_as_var (torch variable): Variable that contains processed float tensor
        """
        # mean and std list for channels (Imagenet)
        mean = [0.485, 0.456, 0.406]
        std = [0.229, 0.224, 0.225]
        # Resize image
        if resize_im:
            pil_im.thumbnail((512, 512))
        im_as_arr = np.float32(pil_im)
        im_as_arr = im_as_arr.transpose(2, 0, 1)  # Convert array to D,W,H
        # Normalize the channels
        for channel, _ in enumerate(im_as_arr):
            im_as_arr[channel] /= 255
            im_as_arr[channel] -= mean[channel]
            im_as_arr[channel] /= std[channel]
        # Convert to float tensor
        im_as_ten = torch.from_numpy(im_as_arr).float()
        # Add one more channel to the beginning. Tensor shape = 1,3,224,224
        im_as_ten.unsqueeze_(0)
        im_as_var = Variable(im_as_ten, requires_grad=True)
        return im_as_var

    def recreate_image(self,im_as_var):
        """
            Recreates images from a torch variable, sort of reverse preprocessing
        Args:
            im_as_var (torch variable): Image to recreate
        returns:
            recreated_im (numpy arr): Recreated image in array
        """
        reverse_mean = [-0.485, -0.456, -0.406]
        reverse_std = [1 / 0.229, 1 / 0.224, 1 / 0.225]
        recreated_im = copy.copy(im_as_var.data.numpy()[0])
        for c in range(3):
            recreated_im[c] /= reverse_std[c]
            recreated_im[c] -= reverse_mean[c]
        recreated_im[recreated_im > 1] = 1
        recreated_im[recreated_im < 0] = 0
        recreated_im = np.round(recreated_im * 255)

        recreated_im = np.uint8(recreated_im).transpose(1, 2, 0)
        return recreated_im

    def save_image(self, im, path):
        """
            Saves a numpy matrix or PIL image as an image
        Args:
            im_as_arr (Numpy array): Matrix of shape DxWxH
            path (str): Path to the image
        """
        if isinstance(im, (np.ndarray, np.generic)):
            im = self.format_np_output(im)
            im = Image.fromarray(im)
        im.save(path)

    def plot_and_save_learning_curve(self,path):
        """
         Plots and saves learning curve

         """
        x_arr = list(range(1,self.n_iter+1))
        y_arr1 = self.loss
        y_arr2 = self.activ
        y_arr3 = self.regular
        Title = 'leaning curve of_'+ self.layer + '_' + str(self.channel) + '_iter=' + str(self.n_iter)
        fig = plt.figure()
        plt.title(Title)
        plt.plot(x_arr, y_arr1, label='Loss', color='r', linewidth=3.5)
        plt.plot(x_arr, y_arr2, label='-actvation', color='b', linewidth=1.5)
        # plt.plot(x_arr, y_arr3, label='+regularization', color='g', linewidth=1.5)
        plt.grid()
        plt.legend()
        save_path = path + '/no_R_learningcurve_relu/' + Title +'.png'
        fig.savefig(save_path)


    @abstractmethod
    def synthesize(self):
        """
        Synthesize the image which maximally activates target layer and channel.         
        As this a abstract method, it is needed to be override in every subclass
        """


class L1SynthesisImage(SynthesisImage):
    """Use L1 regularization to estimate internal representation."""
    
    def synthesize(self):
        """
        Synthesize the image which maximally activates target layer and channel
        using L1 regularization.
        """
        #method name
        Method = 'L1'

        # Hook the selected layer
        self.register_hooks()

        # Generate a random image
<<<<<<< HEAD
        random_image = np.uint8(np.random.uniform(150, 180, (224, 224, 3)))
        # Process image and return variable
        optimal_image = self.preprocess_image(random_image, False)

        # optimal_image = torch.randn(1, *self.image_size)
        # optimal_image.requires_grad_(True)
        # optimal_image = Variable(optimal_image, requires_grad=True)  #


=======
        image_size = (3,) + self.dnn.img_size
        optimal_image = np.uint8(np.random.uniform(150, 180, image_size))
        optimal_image.requires_grad(True)
        
>>>>>>> 773f6a45
        # Define optimizer for the image
        optimizer = Adam([optimal_image], lr=0.1, betas=(0.9,0.99))
        for i in range(1, self.n_iter+1):
            # clear gradients for next train
            optimizer.zero_grad()
            # Forward pass layer by layer until the target layer
            # to triger the hook funciton.

            self.dnn.model(optimal_image)
            regulation_lamda = 0.0001
            # Loss function is the mean of the output of the selected filter
            # We try to maximize the mean of the output of that specific filter
            loss =  - torch.mean(self.activation) \
                    # + regulation_lamda * np.abs((optimal_image[0]).detach().numpy()).sum()
            self.loss.append(loss)
            self.activ.append(-torch.mean(self.activation).detach().numpy())
            # self.regular.append(regulation_lamda * np.abs((optimal_image[0]).detach().numpy()).sum())
            if i == 30:
                print('Iteration:', i, 'Loss:', "{0:.4f}".format(loss.data.numpy()))

            # Backward
            loss.backward()
            # Update image
            optimizer.step()
            # Recreate image
            self.created_image = self.recreate_image(optimal_image)
            # Save image
            if i == 30:
                im_path = self.im_path + '/optimal_relu/' + str(self.layer) + '_' + str(self.channel) + '_' + \
                     Method + '_iter' + str(i) + '.png'
                self.save_image(self.created_image, im_path)
        # draw & save learning curves
        self.plot_and_save_learning_curve(self.im_path)



        # Return the optimized image
        return np.uint8(optimal_image[0].detach().numpy())









<|MERGE_RESOLUTION|>--- conflicted
+++ resolved
@@ -38,7 +38,7 @@
         self.activation = None
         self.n_iter = None
 
-<<<<<<< HEAD
+
         #prepare for save path
         self.im_path = None
 
@@ -47,13 +47,7 @@
         self.activ = [] # - activation
         self.regular = [] # regularization
     def set(self, layer, channel, im_path):
-=======
-    def set_layer(self, layer, channel):
-        self.layer = layer
-        self.channel = channel
-        
-    def set_params(self, n_iter=31):
->>>>>>> 773f6a45
+
         """
         Set the target
 
@@ -62,7 +56,7 @@
         layer[str]: layer name
         channel[int]: channel number
         """
-<<<<<<< HEAD
+
         self.layer = layer
         self.channel = channel
         self.im_path = im_path
@@ -75,8 +69,7 @@
         ---------
         n_iter[int]: the number of iteration
         """
-=======
->>>>>>> 773f6a45
+
         self.n_iter = n_iter
         
     def register_hooks(self):
@@ -223,7 +216,7 @@
         self.register_hooks()
 
         # Generate a random image
-<<<<<<< HEAD
+
         random_image = np.uint8(np.random.uniform(150, 180, (224, 224, 3)))
         # Process image and return variable
         optimal_image = self.preprocess_image(random_image, False)
@@ -233,12 +226,7 @@
         # optimal_image = Variable(optimal_image, requires_grad=True)  #
 
 
-=======
-        image_size = (3,) + self.dnn.img_size
-        optimal_image = np.uint8(np.random.uniform(150, 180, image_size))
-        optimal_image.requires_grad(True)
-        
->>>>>>> 773f6a45
+
         # Define optimizer for the image
         optimizer = Adam([optimal_image], lr=0.1, betas=(0.9,0.99))
         for i in range(1, self.n_iter+1):
