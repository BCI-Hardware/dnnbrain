#! /usr/bin/env python
import numpy as np
import os, copy, argparse, time
from os.path import join as pjoin
from os.path import exists as pexist
from dnnbrain.dnn.base import array_statistic
from dnnbrain.dnn.core import Stimulus, Mask
<<<<<<< HEAD
from dnnbrain.dnn import models as db_models
=======
from dnnbrain.dnn import models as db_models # Use eval to import DNN model
>>>>>>> d4544adc

# For specific layer and channel in DNN network,
# select topK stimulus from a set of stimulus.


def main():

    parser = argparse.ArgumentParser()

    parser.add_argument('-net',
                        metavar='Name of DNN Model',
                        type=str, required=True,
                        help='Name of DNN Model, which should be placed in system variable '
                                'DNNBRAIN_MODEL_DIR with format *.pth. ')
    parser.add_argument('-top',
                        metavar='Number of Top Stimulus',
                        type=int, required=True,
                        help='Number of top stimulus.For example, assign top = 5, and top 5 '
                        'image for each <layer,channel> pair will be generated. ')
    parser.add_argument('-stim',
                        metavar='Path of Stimulus',
                        type=str, required=True,
                        help='A *.stim.csv file contained stimuli to calculate. ')
    parser.add_argument('-dmask',
                        metavar='Path of Dmask',
                        type=str, required=True,
                        help='A *.dmask.csv list of interested layers and channels. ')
    parser.add_argument('-out',
                        metavar='Path of Output',
                        type=str, required=True,
                        help='Output directory to save .stim.csv for top stimulus, '
                                'and associated .act.hd5 file. ')
    args = parser.parse_args()

<<<<<<< HEAD
    # Load net/stim/dmask
    dnn = eval(f'db_models.{args.net}()') 
=======
    # Load net
    dnn = eval('db_models.{}()'.format(args.net))

    # Load stim
>>>>>>> d4544adc
    stim = Stimulus(args.stim)

    # Load dmask
    dmask = Mask(args.dmask)

    # Extract activation
    activation = dnn.compute_activation(stim, dmask)

    # Create output file if inexistent
    if not pexist(args.out):
        os.mkdir(args.out)

    for ly in activation.layers:
        raw = activation.get(ly)
        tmp = np.zeros(raw.shape)[0:args.top, :, :, :]
        # Use array_statistic in dnn.base to do max
        act = array_statistic(raw, 'max', axis=(2, 3), keepdims=False).T
        # Do sorting and arg-sorting
        sort = np.argsort(-act, axis=1, kind='heapsort')[:, 0:args.top]
        act = -np.sort(-act, axis=1, kind='heapsort')[:, 0:args.top]
        for cid, chn in enumerate(dmask.get(ly)['chn']):
            # Set .stim.csv act info
            chn_stim = copy.deepcopy(stim)
            chn_csv = ly + '_chn' + str(chn) + '_top' + str(args.top) + '.stim.csv'
            chn_stim.set('stimID', stim.get('stimID')[sort[cid, :]])
            # Save .stim.csv act info
            chn_stim.set('value', act[cid, :])
            chn_stim.save(pjoin(args.out, chn_csv))
            tmp[:, cid, :, :] = raw[sort[cid, :], cid, :, :]
        # Set .act.h5 act file for each layer
        activation.set(ly, tmp)

    # Save .act.h5 act file for all
    activation.save(pjoin(args.out, 'result.act.h5'))


if __name__ == '__main__':
    time_start = time.time()
    main()
    time_end = time.time()
    print("time cost: %.4f s" % (time_end - time_start))
<|MERGE_RESOLUTION|>--- conflicted
+++ resolved
@@ -1,96 +1,87 @@
-#! /usr/bin/env python
-import numpy as np
-import os, copy, argparse, time
-from os.path import join as pjoin
-from os.path import exists as pexist
-from dnnbrain.dnn.base import array_statistic
-from dnnbrain.dnn.core import Stimulus, Mask
-<<<<<<< HEAD
-from dnnbrain.dnn import models as db_models
-=======
-from dnnbrain.dnn import models as db_models # Use eval to import DNN model
->>>>>>> d4544adc
-
-# For specific layer and channel in DNN network,
-# select topK stimulus from a set of stimulus.
-
-
-def main():
-
-    parser = argparse.ArgumentParser()
-
-    parser.add_argument('-net',
-                        metavar='Name of DNN Model',
-                        type=str, required=True,
-                        help='Name of DNN Model, which should be placed in system variable '
-                                'DNNBRAIN_MODEL_DIR with format *.pth. ')
-    parser.add_argument('-top',
-                        metavar='Number of Top Stimulus',
-                        type=int, required=True,
-                        help='Number of top stimulus.For example, assign top = 5, and top 5 '
-                        'image for each <layer,channel> pair will be generated. ')
-    parser.add_argument('-stim',
-                        metavar='Path of Stimulus',
-                        type=str, required=True,
-                        help='A *.stim.csv file contained stimuli to calculate. ')
-    parser.add_argument('-dmask',
-                        metavar='Path of Dmask',
-                        type=str, required=True,
-                        help='A *.dmask.csv list of interested layers and channels. ')
-    parser.add_argument('-out',
-                        metavar='Path of Output',
-                        type=str, required=True,
-                        help='Output directory to save .stim.csv for top stimulus, '
-                                'and associated .act.hd5 file. ')
-    args = parser.parse_args()
-
-<<<<<<< HEAD
-    # Load net/stim/dmask
-    dnn = eval(f'db_models.{args.net}()') 
-=======
-    # Load net
-    dnn = eval('db_models.{}()'.format(args.net))
-
-    # Load stim
->>>>>>> d4544adc
-    stim = Stimulus(args.stim)
-
-    # Load dmask
-    dmask = Mask(args.dmask)
-
-    # Extract activation
-    activation = dnn.compute_activation(stim, dmask)
-
-    # Create output file if inexistent
-    if not pexist(args.out):
-        os.mkdir(args.out)
-
-    for ly in activation.layers:
-        raw = activation.get(ly)
-        tmp = np.zeros(raw.shape)[0:args.top, :, :, :]
-        # Use array_statistic in dnn.base to do max
-        act = array_statistic(raw, 'max', axis=(2, 3), keepdims=False).T
-        # Do sorting and arg-sorting
-        sort = np.argsort(-act, axis=1, kind='heapsort')[:, 0:args.top]
-        act = -np.sort(-act, axis=1, kind='heapsort')[:, 0:args.top]
-        for cid, chn in enumerate(dmask.get(ly)['chn']):
-            # Set .stim.csv act info
-            chn_stim = copy.deepcopy(stim)
-            chn_csv = ly + '_chn' + str(chn) + '_top' + str(args.top) + '.stim.csv'
-            chn_stim.set('stimID', stim.get('stimID')[sort[cid, :]])
-            # Save .stim.csv act info
-            chn_stim.set('value', act[cid, :])
-            chn_stim.save(pjoin(args.out, chn_csv))
-            tmp[:, cid, :, :] = raw[sort[cid, :], cid, :, :]
-        # Set .act.h5 act file for each layer
-        activation.set(ly, tmp)
-
-    # Save .act.h5 act file for all
-    activation.save(pjoin(args.out, 'result.act.h5'))
-
-
-if __name__ == '__main__':
-    time_start = time.time()
-    main()
-    time_end = time.time()
-    print("time cost: %.4f s" % (time_end - time_start))
+#! /usr/bin/env python
+import numpy as np
+import os, copy, argparse, time
+from os.path import join as pjoin
+from os.path import exists as pexist
+from dnnbrain.dnn.base import array_statistic
+from dnnbrain.dnn.core import Stimulus, Mask
+from dnnbrain.dnn import models as db_models # Use eval to import DNN model
+
+# For specific layer and channel in DNN network,
+# select topK stimulus from a set of stimulus.
+
+
+def main():
+
+    parser = argparse.ArgumentParser()
+
+    parser.add_argument('-net',
+                        metavar='Name of DNN Model',
+                        type=str, required=True,
+                        help='Name of DNN Model, which should be placed in system variable '
+                                'DNNBRAIN_MODEL_DIR with format *.pth. ')
+    parser.add_argument('-top',
+                        metavar='Number of Top Stimulus',
+                        type=int, required=True,
+                        help='Number of top stimulus.For example, assign top = 5, and top 5 '
+                        'image for each <layer,channel> pair will be generated. ')
+    parser.add_argument('-stim',
+                        metavar='Path of Stimulus',
+                        type=str, required=True,
+                        help='A *.stim.csv file contained stimuli to calculate. ')
+    parser.add_argument('-dmask',
+                        metavar='Path of Dmask',
+                        type=str, required=True,
+                        help='A *.dmask.csv list of interested layers and channels. ')
+    parser.add_argument('-out',
+                        metavar='Path of Output',
+                        type=str, required=True,
+                        help='Output directory to save .stim.csv for top stimulus, '
+                                'and associated .act.hd5 file. ')
+    args = parser.parse_args()
+
+    # Load net
+    dnn = eval('db_models.{}()'.format(args.net))
+
+    # Load stim
+    stim = Stimulus(args.stim)
+
+    # Load dmask
+    dmask = Mask(args.dmask)
+
+    # Extract activation
+    activation = dnn.compute_activation(stim, dmask)
+
+    # Create output file if inexistent
+    if not pexist(args.out):
+        os.mkdir(args.out)
+
+    for ly in activation.layers:
+        raw = activation.get(ly)
+        tmp = np.zeros(raw.shape)[0:args.top, :, :, :]
+        # Use array_statistic in dnn.base to do max
+        act = array_statistic(raw, 'max', axis=(2, 3), keepdims=False).T
+        # Do sorting and arg-sorting
+        sort = np.argsort(-act, axis=1, kind='heapsort')[:, 0:args.top]
+        act = -np.sort(-act, axis=1, kind='heapsort')[:, 0:args.top]
+        for cid, chn in enumerate(dmask.get(ly)['chn']):
+            # Set .stim.csv act info
+            chn_stim = copy.deepcopy(stim)
+            chn_csv = ly + '_chn' + str(chn) + '_top' + str(args.top) + '.stim.csv'
+            chn_stim.set('stimID', stim.get('stimID')[sort[cid, :]])
+            # Save .stim.csv act info
+            chn_stim.set('value', act[cid, :])
+            chn_stim.save(pjoin(args.out, chn_csv))
+            tmp[:, cid, :, :] = raw[sort[cid, :], cid, :, :]
+        # Set .act.h5 act file for each layer
+        activation.set(ly, tmp)
+
+    # Save .act.h5 act file for all
+    activation.save(pjoin(args.out, 'result.act.h5'))
+
+
+if __name__ == '__main__':
+    time_start = time.time()
+    main()
+    time_end = time.time()
+    print("time cost: %.4f s" % (time_end - time_start))